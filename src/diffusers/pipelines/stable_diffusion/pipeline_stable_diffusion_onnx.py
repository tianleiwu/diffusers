import inspect
from typing import List, Optional, Union

import numpy as np

from transformers import CLIPFeatureExtractor, CLIPTokenizer

from ...onnx_utils import OnnxRuntimeModel
from ...pipeline_utils import DiffusionPipeline
from ...schedulers import DDIMScheduler, LMSDiscreteScheduler, PNDMScheduler
from ...utils import logging
from . import StableDiffusionPipelineOutput

from .cuda_profiler import CudaProfiler
from .timer import Timer

_CUDA_PROFILER = CudaProfiler()  # TODO: Remove profiler


logger = logging.get_logger(__name__)


class StableDiffusionOnnxPipeline(DiffusionPipeline):
    vae_decoder: OnnxRuntimeModel
    text_encoder: OnnxRuntimeModel
    tokenizer: CLIPTokenizer
    unet: OnnxRuntimeModel
    scheduler: Union[DDIMScheduler, PNDMScheduler, LMSDiscreteScheduler]
    safety_checker: OnnxRuntimeModel
    feature_extractor: CLIPFeatureExtractor

    def __init__(
        self,
        vae_decoder: OnnxRuntimeModel,
        text_encoder: OnnxRuntimeModel,
        tokenizer: CLIPTokenizer,
        unet: OnnxRuntimeModel,
        scheduler: Union[DDIMScheduler, PNDMScheduler, LMSDiscreteScheduler],
        safety_checker: OnnxRuntimeModel,
        feature_extractor: CLIPFeatureExtractor,
    ):
        super().__init__()
        self.register_modules(
            vae_decoder=vae_decoder,
            text_encoder=text_encoder,
            tokenizer=tokenizer,
            unet=unet,
            scheduler=scheduler,
            safety_checker=safety_checker,
            feature_extractor=feature_extractor,
        )

    def __call__(
        self,
        prompt: Union[str, List[str]],
        height: Optional[int] = 512,
        width: Optional[int] = 512,
        num_inference_steps: Optional[int] = 50,
        guidance_scale: Optional[float] = 7.5,
        eta: Optional[float] = 0.0,
        latents: Optional[np.ndarray] = None,
        output_type: Optional[str] = "pil",
        return_dict: bool = True,
        **kwargs,
    ):
        if isinstance(prompt, str):
            batch_size = 1
        elif isinstance(prompt, list):
            batch_size = len(prompt)
        else:
            raise ValueError(f"`prompt` has to be of type `str` or `list` but is {type(prompt)}")

        if height % 8 != 0 or width % 8 != 0:
            raise ValueError(f"`height` and `width` have to be divisible by 8 but are {height} and {width}.")

        # get prompt text embeddings
<<<<<<< HEAD
        timer = Timer(f"OnnxPipeline({prompt})")
        with timer.child("tokenizer"):
            text_input = self.tokenizer(
                prompt,
                padding="max_length",
                max_length=self.tokenizer.model_max_length,
                truncation=True,
                return_tensors="np",
            )

        # print("input_ids shape", text_input.input_ids.shape)

        with timer.child("text_encoder"):
            text_embeddings = self.text_encoder(input_ids=text_input.input_ids.astype(np.int32))[0]
=======
        text_inputs = self.tokenizer(
            prompt,
            padding="max_length",
            max_length=self.tokenizer.model_max_length,
            return_tensors="np",
        )
        text_input_ids = text_inputs.input_ids

        if text_input_ids.shape[-1] > self.tokenizer.model_max_length:
            removed_text = self.tokenizer.batch_decode(text_input_ids[:, self.tokenizer.model_max_length :])
            logger.warning(
                "The following part of your input was truncated because CLIP can only handle sequences up to"
                f" {self.tokenizer.model_max_length} tokens: {removed_text}"
            )
            text_input_ids = text_input_ids[:, : self.tokenizer.model_max_length]
        text_embeddings = self.text_encoder(input_ids=text_input_ids.astype(np.int32))[0]
>>>>>>> b2cfc7a0

        # here `guidance_scale` is defined analog to the guidance weight `w` of equation (2)
        # of the Imagen paper: https://arxiv.org/pdf/2205.11487.pdf . `guidance_scale = 1`
        # corresponds to doing no classifier free guidance.
        do_classifier_free_guidance = guidance_scale > 1.0
        # get unconditional embeddings for classifier free guidance
        if do_classifier_free_guidance:
<<<<<<< HEAD
            with timer.child("embeddings_for_guidance"):
                max_length = text_input.input_ids.shape[-1]
                uncond_input = self.tokenizer(
                    [""] * batch_size, padding="max_length", max_length=max_length, return_tensors="np"
                )
                uncond_embeddings = self.text_encoder(input_ids=uncond_input.input_ids.astype(np.int32))[0]

                # For classifier free guidance, we need to do two forward passes.
                # Here we concatenate the unconditional and text embeddings into a single batch
                # to avoid doing two forward passes
                text_embeddings = np.concatenate([uncond_embeddings, text_embeddings])
=======
            max_length = text_input_ids.shape[-1]
            uncond_input = self.tokenizer(
                [""] * batch_size, padding="max_length", max_length=max_length, return_tensors="np"
            )
            uncond_embeddings = self.text_encoder(input_ids=uncond_input.input_ids.astype(np.int32))[0]

            # For classifier free guidance, we need to do two forward passes.
            # Here we concatenate the unconditional and text embeddings into a single batch
            # to avoid doing two forward passes
            text_embeddings = np.concatenate([uncond_embeddings, text_embeddings])
>>>>>>> b2cfc7a0

        # get the initial random noise unless the user supplied it
        latents_shape = (batch_size, 4, height // 8, width // 8)
        if latents is None:
            latents = np.random.randn(*latents_shape).astype(np.float32)
        elif latents.shape != latents_shape:
            raise ValueError(f"Unexpected latents shape, got {latents.shape}, expected {latents_shape}")

        # set timesteps
        self.scheduler.set_timesteps(num_inference_steps)

        # if we use LMSDiscreteScheduler, let's make sure latents are multiplied by sigmas
        if isinstance(self.scheduler, LMSDiscreteScheduler):
            latents = latents * self.scheduler.sigmas[0]

        # prepare extra kwargs for the scheduler step, since not all schedulers have the same signature
        # eta (η) is only used with the DDIMScheduler, it will be ignored for other schedulers.
        # eta corresponds to η in DDIM paper: https://arxiv.org/abs/2010.02502
        # and should be between [0, 1]
        accepts_eta = "eta" in set(inspect.signature(self.scheduler.step).parameters.keys())
        extra_step_kwargs = {}
        if accepts_eta:
            extra_step_kwargs["eta"] = eta

        for i, t in enumerate(self.progress_bar(self.scheduler.timesteps)):
            # expand the latents if we are doing classifier free guidance
            latent_model_input = np.concatenate([latents] * 2) if do_classifier_free_guidance else latents
            if isinstance(self.scheduler, LMSDiscreteScheduler):
                sigma = self.scheduler.sigmas[i]
                # the model input needs to be scaled to match the continuous ODE formulation in K-LMS
                latent_model_input = latent_model_input / ((sigma**2 + 1) ** 0.5)

            # predict the noise residual
            with timer.child("unet"):
                noise_pred = self.unet(
                    sample=latent_model_input, timestep=np.array([t]), encoder_hidden_states=text_embeddings
                )

            noise_pred = noise_pred[0]

            # perform guidance
            if do_classifier_free_guidance:
                noise_pred_uncond, noise_pred_text = np.split(noise_pred, 2)
                noise_pred = noise_pred_uncond + guidance_scale * (noise_pred_text - noise_pred_uncond)

            # compute the previous noisy sample x_t -> x_t-1
            with timer.child("scheduler"):
                if isinstance(self.scheduler, LMSDiscreteScheduler):
                    latents = self.scheduler.step(noise_pred, i, latents, **extra_step_kwargs).prev_sample
                else:
                    latents = self.scheduler.step(noise_pred, t, latents, **extra_step_kwargs).prev_sample

        # scale and decode the image latents with vae
        with timer.child("vae_decoder"):
            latents = 1 / 0.18215 * latents
            _CUDA_PROFILER.start()  # TODO: Remove profiler
            image = self.vae_decoder(latent_sample=latents)[0]
            _CUDA_PROFILER.stop()  # TODO: Remove profiler

        with timer.child("image transpose"):
            image = np.clip(image / 2 + 0.5, 0, 1)
            image = image.transpose((0, 2, 3, 1))

        # run safety checker
        with timer.child("feature_extractor"):
            safety_checker_input = self.feature_extractor(self.numpy_to_pil(image), return_tensors="np")

        with timer.child("safety_checker"):
            image, has_nsfw_concept = self.safety_checker(clip_input=safety_checker_input.pixel_values, images=image)

        if output_type == "pil":
            with timer.child("numpy_to_pil"):
                image = self.numpy_to_pil(image)

        # exclude warm up quries with small steps
        if num_inference_steps > 10:
            timer.print_results()

        if not return_dict:
            return (image, has_nsfw_concept)

        return StableDiffusionPipelineOutput(images=image, nsfw_content_detected=has_nsfw_concept)<|MERGE_RESOLUTION|>--- conflicted
+++ resolved
@@ -74,7 +74,6 @@
             raise ValueError(f"`height` and `width` have to be divisible by 8 but are {height} and {width}.")
 
         # get prompt text embeddings
-<<<<<<< HEAD
         timer = Timer(f"OnnxPipeline({prompt})")
         with timer.child("tokenizer"):
             text_input = self.tokenizer(
@@ -89,24 +88,6 @@
 
         with timer.child("text_encoder"):
             text_embeddings = self.text_encoder(input_ids=text_input.input_ids.astype(np.int32))[0]
-=======
-        text_inputs = self.tokenizer(
-            prompt,
-            padding="max_length",
-            max_length=self.tokenizer.model_max_length,
-            return_tensors="np",
-        )
-        text_input_ids = text_inputs.input_ids
-
-        if text_input_ids.shape[-1] > self.tokenizer.model_max_length:
-            removed_text = self.tokenizer.batch_decode(text_input_ids[:, self.tokenizer.model_max_length :])
-            logger.warning(
-                "The following part of your input was truncated because CLIP can only handle sequences up to"
-                f" {self.tokenizer.model_max_length} tokens: {removed_text}"
-            )
-            text_input_ids = text_input_ids[:, : self.tokenizer.model_max_length]
-        text_embeddings = self.text_encoder(input_ids=text_input_ids.astype(np.int32))[0]
->>>>>>> b2cfc7a0
 
         # here `guidance_scale` is defined analog to the guidance weight `w` of equation (2)
         # of the Imagen paper: https://arxiv.org/pdf/2205.11487.pdf . `guidance_scale = 1`
@@ -114,7 +95,6 @@
         do_classifier_free_guidance = guidance_scale > 1.0
         # get unconditional embeddings for classifier free guidance
         if do_classifier_free_guidance:
-<<<<<<< HEAD
             with timer.child("embeddings_for_guidance"):
                 max_length = text_input.input_ids.shape[-1]
                 uncond_input = self.tokenizer(
@@ -126,18 +106,6 @@
                 # Here we concatenate the unconditional and text embeddings into a single batch
                 # to avoid doing two forward passes
                 text_embeddings = np.concatenate([uncond_embeddings, text_embeddings])
-=======
-            max_length = text_input_ids.shape[-1]
-            uncond_input = self.tokenizer(
-                [""] * batch_size, padding="max_length", max_length=max_length, return_tensors="np"
-            )
-            uncond_embeddings = self.text_encoder(input_ids=uncond_input.input_ids.astype(np.int32))[0]
-
-            # For classifier free guidance, we need to do two forward passes.
-            # Here we concatenate the unconditional and text embeddings into a single batch
-            # to avoid doing two forward passes
-            text_embeddings = np.concatenate([uncond_embeddings, text_embeddings])
->>>>>>> b2cfc7a0
 
         # get the initial random noise unless the user supplied it
         latents_shape = (batch_size, 4, height // 8, width // 8)
