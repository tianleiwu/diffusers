--- conflicted
+++ resolved
@@ -130,17 +130,10 @@
                 truncation=True,
                 return_tensors="np",
             )
-<<<<<<< HEAD
-
-        # print("input_ids shape", text_input.input_ids.shape)
-
-        with timer.child("text_encoder"):
-            text_embeddings = self.text_encoder(input_ids=text_input.input_ids.astype(np.int32))[0]
-=======
             text_input_ids = text_input_ids[:, : self.tokenizer.model_max_length]
+
         text_embeddings = self.text_encoder(input_ids=text_input_ids.astype(np.int32))[0]
         text_embeddings = np.repeat(text_embeddings, num_images_per_prompt, axis=0)
->>>>>>> 7fb4b882
 
         # here `guidance_scale` is defined analog to the guidance weight `w` of equation (2)
         # of the Imagen paper: https://arxiv.org/pdf/2205.11487.pdf . `guidance_scale = 1`
@@ -155,12 +148,6 @@
                 )
                 uncond_embeddings = self.text_encoder(input_ids=uncond_input.input_ids.astype(np.int32))[0]
 
-<<<<<<< HEAD
-                # For classifier free guidance, we need to do two forward passes.
-                # Here we concatenate the unconditional and text embeddings into a single batch
-                # to avoid doing two forward passes
-                text_embeddings = np.concatenate([uncond_embeddings, text_embeddings])
-=======
             max_length = text_input_ids.shape[-1]
             uncond_input = self.tokenizer(
                 uncond_tokens,
@@ -176,7 +163,6 @@
             # Here we concatenate the unconditional and text embeddings into a single batch
             # to avoid doing two forward passes
             text_embeddings = np.concatenate([uncond_embeddings, text_embeddings])
->>>>>>> 7fb4b882
 
         # get the initial random noise unless the user supplied it
         latents_dtype = text_embeddings.dtype
@@ -219,31 +205,6 @@
                 noise_pred = noise_pred_uncond + guidance_scale * (noise_pred_text - noise_pred_uncond)
 
             # compute the previous noisy sample x_t -> x_t-1
-<<<<<<< HEAD
-            with timer.child("scheduler"):
-                if isinstance(self.scheduler, LMSDiscreteScheduler):
-                    latents = self.scheduler.step(noise_pred, i, latents, **extra_step_kwargs).prev_sample
-                else:
-                    latents = self.scheduler.step(noise_pred, t, latents, **extra_step_kwargs).prev_sample
-
-        # scale and decode the image latents with vae
-        with timer.child("vae_decoder"):
-            latents = 1 / 0.18215 * latents
-            _CUDA_PROFILER.start()  # TODO: Remove profiler
-            image = self.vae_decoder(latent_sample=latents)[0]
-            _CUDA_PROFILER.stop()  # TODO: Remove profiler
-
-        with timer.child("image transpose"):
-            image = np.clip(image / 2 + 0.5, 0, 1)
-            image = image.transpose((0, 2, 3, 1))
-
-        # run safety checker
-        with timer.child("feature_extractor"):
-            safety_checker_input = self.feature_extractor(self.numpy_to_pil(image), return_tensors="np")
-
-        with timer.child("safety_checker"):
-            image, has_nsfw_concept = self.safety_checker(clip_input=safety_checker_input.pixel_values, images=image)
-=======
             latents = self.scheduler.step(noise_pred, t, latents, **extra_step_kwargs).prev_sample
             latents = np.array(latents)
 
@@ -276,7 +237,6 @@
             image = np.concatenate(images)
         else:
             has_nsfw_concept = None
->>>>>>> 7fb4b882
 
         if output_type == "pil":
             with timer.child("numpy_to_pil"):
