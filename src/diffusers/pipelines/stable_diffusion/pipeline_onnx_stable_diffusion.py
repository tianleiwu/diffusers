# Copyright 2022 The HuggingFace Team. All rights reserved.
#
# Licensed under the Apache License, Version 2.0 (the "License");
# you may not use this file except in compliance with the License.
# You may obtain a copy of the License at
#
#     http://www.apache.org/licenses/LICENSE-2.0
#
# Unless required by applicable law or agreed to in writing, software
# distributed under the License is distributed on an "AS IS" BASIS,
# WITHOUT WARRANTIES OR CONDITIONS OF ANY KIND, either express or implied.
# See the License for the specific language governing permissions and
# limitations under the License.

import inspect
from typing import Callable, List, Optional, Union

import numpy as np
import torch

from transformers import CLIPFeatureExtractor, CLIPTokenizer

from ...configuration_utils import FrozenDict
from ...onnx_utils import ORT_TO_NP_TYPE, OnnxRuntimeModel
from ...pipeline_utils import DiffusionPipeline
from ...schedulers import DDIMScheduler, LMSDiscreteScheduler, PNDMScheduler
from ...utils import deprecate, logging
from . import StableDiffusionPipelineOutput

from .cuda_profiler import CudaProfiler
from .timer import Timer

_CUDA_PROFILER = CudaProfiler()  # TODO: Remove profiler
ENABLE_PROFILER = False

logger = logging.get_logger(__name__)


class OnnxStableDiffusionPipeline(DiffusionPipeline):
    vae_encoder: OnnxRuntimeModel
    vae_decoder: OnnxRuntimeModel
    text_encoder: OnnxRuntimeModel
    tokenizer: CLIPTokenizer
    unet: OnnxRuntimeModel
    scheduler: Union[DDIMScheduler, PNDMScheduler, LMSDiscreteScheduler]
    safety_checker: OnnxRuntimeModel
    feature_extractor: CLIPFeatureExtractor

    _optional_components = ["safety_checker", "feature_extractor"]

    def __init__(
        self,
        vae_encoder: OnnxRuntimeModel,
        vae_decoder: OnnxRuntimeModel,
        text_encoder: OnnxRuntimeModel,
        tokenizer: CLIPTokenizer,
        unet: OnnxRuntimeModel,
        scheduler: Union[DDIMScheduler, PNDMScheduler, LMSDiscreteScheduler],
        safety_checker: OnnxRuntimeModel,
        feature_extractor: CLIPFeatureExtractor,
        requires_safety_checker: bool = True,
    ):
        super().__init__()

        if hasattr(scheduler.config, "steps_offset") and scheduler.config.steps_offset != 1:
            deprecation_message = (
                f"The configuration file of this scheduler: {scheduler} is outdated. `steps_offset`"
                f" should be set to 1 instead of {scheduler.config.steps_offset}. Please make sure "
                "to update the config accordingly as leaving `steps_offset` might led to incorrect results"
                " in future versions. If you have downloaded this checkpoint from the Hugging Face Hub,"
                " it would be very nice if you could open a Pull request for the `scheduler/scheduler_config.json`"
                " file"
            )
            deprecate("steps_offset!=1", "1.0.0", deprecation_message, standard_warn=False)
            new_config = dict(scheduler.config)
            new_config["steps_offset"] = 1
            scheduler._internal_dict = FrozenDict(new_config)

        if hasattr(scheduler.config, "clip_sample") and scheduler.config.clip_sample is True:
            deprecation_message = (
                f"The configuration file of this scheduler: {scheduler} has not set the configuration `clip_sample`."
                " `clip_sample` should be set to False in the configuration file. Please make sure to update the"
                " config accordingly as not setting `clip_sample` in the config might lead to incorrect results in"
                " future versions. If you have downloaded this checkpoint from the Hugging Face Hub, it would be very"
                " nice if you could open a Pull request for the `scheduler/scheduler_config.json` file"
            )
            deprecate("clip_sample not set", "1.0.0", deprecation_message, standard_warn=False)
            new_config = dict(scheduler.config)
            new_config["clip_sample"] = False
            scheduler._internal_dict = FrozenDict(new_config)

        if safety_checker is None and requires_safety_checker:
            logger.warning(
                f"You have disabled the safety checker for {self.__class__} by passing `safety_checker=None`. Ensure"
                " that you abide to the conditions of the Stable Diffusion license and do not expose unfiltered"
                " results in services or applications open to the public. Both the diffusers team and Hugging Face"
                " strongly recommend to keep the safety filter enabled in all public facing circumstances, disabling"
                " it only for use-cases that involve analyzing network behavior or auditing its results. For more"
                " information, please have a look at https://github.com/huggingface/diffusers/pull/254 ."
            )

        if safety_checker is not None and feature_extractor is None:
            raise ValueError(
                "Make sure to define a feature extractor when loading {self.__class__} if you want to use the safety"
                " checker. If you do not want to use the safety checker, you can pass `'safety_checker=None'` instead."
            )

        self.register_modules(
            vae_encoder=vae_encoder,
            vae_decoder=vae_decoder,
            text_encoder=text_encoder,
            tokenizer=tokenizer,
            unet=unet,
            scheduler=scheduler,
            safety_checker=safety_checker,
            feature_extractor=feature_extractor,
        )
        self.register_to_config(requires_safety_checker=requires_safety_checker)

    def _encode_prompt(self, prompt, num_images_per_prompt, do_classifier_free_guidance, negative_prompt):
        r"""
        Encodes the prompt into text encoder hidden states.

        Args:
            prompt (`str` or `list(int)`):
                prompt to be encoded
            num_images_per_prompt (`int`):
                number of images that should be generated per prompt
            do_classifier_free_guidance (`bool`):
                whether to use classifier free guidance or not
            negative_prompt (`str` or `List[str]`):
                The prompt or prompts not to guide the image generation. Ignored when not using guidance (i.e., ignored
                if `guidance_scale` is less than `1`).
        """
        batch_size = len(prompt) if isinstance(prompt, list) else 1

        # get prompt text embeddings
<<<<<<< HEAD
        timer = Timer(f"OnnxPipeline({prompt})")
        with timer.child("tokenizer"):
            text_inputs = self.tokenizer(
                prompt,
                padding="max_length",
                max_length=self.tokenizer.model_max_length,
                return_tensors="np",
            )
            text_input_ids = text_inputs.input_ids
            
        if text_input_ids.shape[-1] > self.tokenizer.model_max_length:
            removed_text = self.tokenizer.batch_decode(text_input_ids[:, self.tokenizer.model_max_length :])
=======
        text_inputs = self.tokenizer(
            prompt,
            padding="max_length",
            max_length=self.tokenizer.model_max_length,
            truncation=True,
            return_tensors="np",
        )
        text_input_ids = text_inputs.input_ids
        untruncated_ids = self.tokenizer(prompt, padding="max_length", return_tensors="np").input_ids

        if not np.array_equal(text_input_ids, untruncated_ids):
            removed_text = self.tokenizer.batch_decode(untruncated_ids[:, self.tokenizer.model_max_length - 1 : -1])
>>>>>>> ae368e42
            logger.warning(
                "The following part of your input was truncated because CLIP can only handle sequences up to"
                f" {self.tokenizer.model_max_length} tokens: {removed_text}"
            )
<<<<<<< HEAD
            text_input_ids = text_input_ids[:, : self.tokenizer.model_max_length]

        with timer.child("text_encoder"):
            text_embeddings = self.text_encoder(input_ids=text_input_ids.astype(np.int32))[0]

=======

        text_embeddings = self.text_encoder(input_ids=text_input_ids.astype(np.int32))[0]
>>>>>>> ae368e42
        text_embeddings = np.repeat(text_embeddings, num_images_per_prompt, axis=0)

        # get unconditional embeddings for classifier free guidance
        if do_classifier_free_guidance:
            with timer.child("classifier_free_guidance"):
                uncond_tokens: List[str]
                if negative_prompt is None:
                    uncond_tokens = [""] * batch_size
                elif type(prompt) is not type(negative_prompt):
                    raise TypeError(
                        f"`negative_prompt` should be the same type to `prompt`, but got {type(negative_prompt)} !="
                        f" {type(prompt)}."
                    )
                elif isinstance(negative_prompt, str):
                    uncond_tokens = [negative_prompt] * batch_size
                elif batch_size != len(negative_prompt):
                    raise ValueError(
                        f"`negative_prompt`: {negative_prompt} has batch size {len(negative_prompt)}, but `prompt`:"
                        f" {prompt} has batch size {batch_size}. Please make sure that passed `negative_prompt` matches"
                        " the batch size of `prompt`."
                    )
                else:
                    uncond_tokens = negative_prompt

                max_length = text_input_ids.shape[-1]
                uncond_input = self.tokenizer(
                    uncond_tokens,
                    padding="max_length",
                    max_length=max_length,
                    truncation=True,
                    return_tensors="np",
                )
                uncond_embeddings = self.text_encoder(input_ids=uncond_input.input_ids.astype(np.int32))[0]
                uncond_embeddings = np.repeat(uncond_embeddings, num_images_per_prompt, axis=0)

                # For classifier free guidance, we need to do two forward passes.
                # Here we concatenate the unconditional and text embeddings into a single batch
                # to avoid doing two forward passes
                text_embeddings = np.concatenate([uncond_embeddings, text_embeddings])

        return text_embeddings

    def __call__(
        self,
        prompt: Union[str, List[str]],
        height: Optional[int] = 512,
        width: Optional[int] = 512,
        num_inference_steps: Optional[int] = 50,
        guidance_scale: Optional[float] = 7.5,
        negative_prompt: Optional[Union[str, List[str]]] = None,
        num_images_per_prompt: Optional[int] = 1,
        eta: Optional[float] = 0.0,
        generator: Optional[np.random.RandomState] = None,
        latents: Optional[np.ndarray] = None,
        output_type: Optional[str] = "pil",
        return_dict: bool = True,
        callback: Optional[Callable[[int, int, np.ndarray], None]] = None,
        callback_steps: Optional[int] = 1,
    ):
        if isinstance(prompt, str):
            batch_size = 1
        elif isinstance(prompt, list):
            batch_size = len(prompt)
        else:
            raise ValueError(f"`prompt` has to be of type `str` or `list` but is {type(prompt)}")

        if height % 8 != 0 or width % 8 != 0:
            raise ValueError(f"`height` and `width` have to be divisible by 8 but are {height} and {width}.")

        if (callback_steps is None) or (
            callback_steps is not None and (not isinstance(callback_steps, int) or callback_steps <= 0)
        ):
            raise ValueError(
                f"`callback_steps` has to be a positive integer but is {callback_steps} of type"
                f" {type(callback_steps)}."
            )

        if generator is None:
            generator = np.random

        # here `guidance_scale` is defined analog to the guidance weight `w` of equation (2)
        # of the Imagen paper: https://arxiv.org/pdf/2205.11487.pdf . `guidance_scale = 1`
        # corresponds to doing no classifier free guidance.
        do_classifier_free_guidance = guidance_scale > 1.0

        text_embeddings = self._encode_prompt(
            prompt, num_images_per_prompt, do_classifier_free_guidance, negative_prompt
        )

        # get the initial random noise unless the user supplied it
        latents_dtype = text_embeddings.dtype
        latents_shape = (batch_size * num_images_per_prompt, 4, height // 8, width // 8)
        if latents is None:
            latents = generator.randn(*latents_shape).astype(latents_dtype)
        elif latents.shape != latents_shape:
            raise ValueError(f"Unexpected latents shape, got {latents.shape}, expected {latents_shape}")

        # set timesteps
        self.scheduler.set_timesteps(num_inference_steps)

        latents = latents * np.float(self.scheduler.init_noise_sigma)

        # prepare extra kwargs for the scheduler step, since not all schedulers have the same signature
        # eta (η) is only used with the DDIMScheduler, it will be ignored for other schedulers.
        # eta corresponds to η in DDIM paper: https://arxiv.org/abs/2010.02502
        # and should be between [0, 1]
        accepts_eta = "eta" in set(inspect.signature(self.scheduler.step).parameters.keys())
        extra_step_kwargs = {}
        if accepts_eta:
            extra_step_kwargs["eta"] = eta

        timestep_dtype = next(
            (input.type for input in self.unet.model.get_inputs() if input.name == "timestep"), "tensor(float)"
        )
        timestep_dtype = ORT_TO_NP_TYPE[timestep_dtype]

        for i, t in enumerate(self.progress_bar(self.scheduler.timesteps)):
            # expand the latents if we are doing classifier free guidance
            latent_model_input = np.concatenate([latents] * 2) if do_classifier_free_guidance else latents
            latent_model_input = self.scheduler.scale_model_input(torch.from_numpy(latent_model_input), t)
            latent_model_input = latent_model_input.cpu().numpy()

            if ENABLE_PROFILER and i == 10:
                _CUDA_PROFILER.start()  # TODO: Remove profiler

            # predict the noise residual
<<<<<<< HEAD
            with timer.child("unet"):
                noise_pred = self.unet(
                    sample=latent_model_input, timestep=np.array([t]), encoder_hidden_states=text_embeddings
                )

            if ENABLE_PROFILER and i == 10:
                _CUDA_PROFILER.stop()  # TODO: Remove profiler

=======
            timestep = np.array([t], dtype=timestep_dtype)
            noise_pred = self.unet(sample=latent_model_input, timestep=timestep, encoder_hidden_states=text_embeddings)
>>>>>>> ae368e42
            noise_pred = noise_pred[0]

            # perform guidance
            if do_classifier_free_guidance:
                noise_pred_uncond, noise_pred_text = np.split(noise_pred, 2)
                noise_pred = noise_pred_uncond + guidance_scale * (noise_pred_text - noise_pred_uncond)

<<<<<<< HEAD
            with timer.child("scheduler"):
                # compute the previous noisy sample x_t -> x_t-1
                latents = self.scheduler.step(noise_pred, t, latents, **extra_step_kwargs).prev_sample
                latents = np.array(latents)
=======
            # compute the previous noisy sample x_t -> x_t-1
            scheduler_output = self.scheduler.step(
                torch.from_numpy(noise_pred), t, torch.from_numpy(latents), **extra_step_kwargs
            )
            latents = scheduler_output.prev_sample.numpy()
>>>>>>> ae368e42

            # call the callback, if provided
            if callback is not None and i % callback_steps == 0:
                callback(i, t, latents)

        # scale and decode the image latents with vae
        with timer.child("vae_decoder"):
            latents = 1 / 0.18215 * latents
            # image = self.vae_decoder(latent_sample=latents)[0]
            # it seems likes there is a strange result for using half-precision vae decoder if batchsize>1
            image = np.concatenate(
                [self.vae_decoder(latent_sample=latents[i : i + 1])[0] for i in range(latents.shape[0])]
            )

<<<<<<< HEAD
        with timer.child("image transpose"):
            image = np.clip(image / 2 + 0.5, 0, 1)
            image = image.transpose((0, 2, 3, 1))

        with timer.child("safety_checker"):
            if self.safety_checker is not None:
                safety_checker_input = self.feature_extractor(
                    self.numpy_to_pil(image), return_tensors="np"
                ).pixel_values.astype(image.dtype)
                # There will throw an error if use safety_checker batchsize>1
                images, has_nsfw_concept = [], []
                for i in range(image.shape[0]):
                    image_i, has_nsfw_concept_i = self.safety_checker(
                        clip_input=safety_checker_input[i : i + 1], images=image[i : i + 1]
                    )
                    images.append(image_i)
                    has_nsfw_concept.append(has_nsfw_concept_i[0])
                image = np.concatenate(images)
            else:
                has_nsfw_concept = None
=======
        image = np.clip(image / 2 + 0.5, 0, 1)
        image = image.transpose((0, 2, 3, 1))

        if self.safety_checker is not None:
            safety_checker_input = self.feature_extractor(
                self.numpy_to_pil(image), return_tensors="np"
            ).pixel_values.astype(image.dtype)

            image, has_nsfw_concepts = self.safety_checker(clip_input=safety_checker_input, images=image)

            # There will throw an error if use safety_checker batchsize>1
            images, has_nsfw_concept = [], []
            for i in range(image.shape[0]):
                image_i, has_nsfw_concept_i = self.safety_checker(
                    clip_input=safety_checker_input[i : i + 1], images=image[i : i + 1]
                )
                images.append(image_i)
                has_nsfw_concept.append(has_nsfw_concept_i[0])
            image = np.concatenate(images)
        else:
            has_nsfw_concept = None
>>>>>>> ae368e42

        if output_type == "pil":
            with timer.child("numpy_to_pil"):
                image = self.numpy_to_pil(image)

        # exclude warm up quries with small steps
        if num_inference_steps > 10:
            timer.print_results()

        if not return_dict:
            return (image, has_nsfw_concept)

        return StableDiffusionPipelineOutput(images=image, nsfw_content_detected=has_nsfw_concept)


class StableDiffusionOnnxPipeline(OnnxStableDiffusionPipeline):
    def __init__(
        self,
        vae_encoder: OnnxRuntimeModel,
        vae_decoder: OnnxRuntimeModel,
        text_encoder: OnnxRuntimeModel,
        tokenizer: CLIPTokenizer,
        unet: OnnxRuntimeModel,
        scheduler: Union[DDIMScheduler, PNDMScheduler, LMSDiscreteScheduler],
        safety_checker: OnnxRuntimeModel,
        feature_extractor: CLIPFeatureExtractor,
    ):
        deprecation_message = "Please use `OnnxStableDiffusionPipeline` instead of `StableDiffusionOnnxPipeline`."
        deprecate("StableDiffusionOnnxPipeline", "1.0.0", deprecation_message)
        super().__init__(
            vae_encoder=vae_encoder,
            vae_decoder=vae_decoder,
            text_encoder=text_encoder,
            tokenizer=tokenizer,
            unet=unet,
            scheduler=scheduler,
            safety_checker=safety_checker,
            feature_extractor=feature_extractor,
        )<|MERGE_RESOLUTION|>--- conflicted
+++ resolved
@@ -135,47 +135,28 @@
         batch_size = len(prompt) if isinstance(prompt, list) else 1
 
         # get prompt text embeddings
-<<<<<<< HEAD
         timer = Timer(f"OnnxPipeline({prompt})")
         with timer.child("tokenizer"):
             text_inputs = self.tokenizer(
                 prompt,
                 padding="max_length",
                 max_length=self.tokenizer.model_max_length,
+                truncation=True,
                 return_tensors="np",
             )
             text_input_ids = text_inputs.input_ids
-            
-        if text_input_ids.shape[-1] > self.tokenizer.model_max_length:
-            removed_text = self.tokenizer.batch_decode(text_input_ids[:, self.tokenizer.model_max_length :])
-=======
-        text_inputs = self.tokenizer(
-            prompt,
-            padding="max_length",
-            max_length=self.tokenizer.model_max_length,
-            truncation=True,
-            return_tensors="np",
-        )
-        text_input_ids = text_inputs.input_ids
         untruncated_ids = self.tokenizer(prompt, padding="max_length", return_tensors="np").input_ids
 
         if not np.array_equal(text_input_ids, untruncated_ids):
             removed_text = self.tokenizer.batch_decode(untruncated_ids[:, self.tokenizer.model_max_length - 1 : -1])
->>>>>>> ae368e42
             logger.warning(
                 "The following part of your input was truncated because CLIP can only handle sequences up to"
                 f" {self.tokenizer.model_max_length} tokens: {removed_text}"
             )
-<<<<<<< HEAD
-            text_input_ids = text_input_ids[:, : self.tokenizer.model_max_length]
 
         with timer.child("text_encoder"):
             text_embeddings = self.text_encoder(input_ids=text_input_ids.astype(np.int32))[0]
 
-=======
-
-        text_embeddings = self.text_encoder(input_ids=text_input_ids.astype(np.int32))[0]
->>>>>>> ae368e42
         text_embeddings = np.repeat(text_embeddings, num_images_per_prompt, axis=0)
 
         # get unconditional embeddings for classifier free guidance
@@ -302,19 +283,13 @@
                 _CUDA_PROFILER.start()  # TODO: Remove profiler
 
             # predict the noise residual
-<<<<<<< HEAD
+            timestep = np.array([t], dtype=timestep_dtype)
             with timer.child("unet"):
-                noise_pred = self.unet(
-                    sample=latent_model_input, timestep=np.array([t]), encoder_hidden_states=text_embeddings
-                )
+                noise_pred = self.unet(sample=latent_model_input, timestep=timestep, encoder_hidden_states=text_embeddings)
 
             if ENABLE_PROFILER and i == 10:
                 _CUDA_PROFILER.stop()  # TODO: Remove profiler
 
-=======
-            timestep = np.array([t], dtype=timestep_dtype)
-            noise_pred = self.unet(sample=latent_model_input, timestep=timestep, encoder_hidden_states=text_embeddings)
->>>>>>> ae368e42
             noise_pred = noise_pred[0]
 
             # perform guidance
@@ -322,18 +297,12 @@
                 noise_pred_uncond, noise_pred_text = np.split(noise_pred, 2)
                 noise_pred = noise_pred_uncond + guidance_scale * (noise_pred_text - noise_pred_uncond)
 
-<<<<<<< HEAD
             with timer.child("scheduler"):
                 # compute the previous noisy sample x_t -> x_t-1
-                latents = self.scheduler.step(noise_pred, t, latents, **extra_step_kwargs).prev_sample
-                latents = np.array(latents)
-=======
-            # compute the previous noisy sample x_t -> x_t-1
-            scheduler_output = self.scheduler.step(
-                torch.from_numpy(noise_pred), t, torch.from_numpy(latents), **extra_step_kwargs
-            )
+                scheduler_output = self.scheduler.step(
+                    torch.from_numpy(noise_pred), t, torch.from_numpy(latents), **extra_step_kwargs
+                )
             latents = scheduler_output.prev_sample.numpy()
->>>>>>> ae368e42
 
             # call the callback, if provided
             if callback is not None and i % callback_steps == 0:
@@ -348,7 +317,6 @@
                 [self.vae_decoder(latent_sample=latents[i : i + 1])[0] for i in range(latents.shape[0])]
             )
 
-<<<<<<< HEAD
         with timer.child("image transpose"):
             image = np.clip(image / 2 + 0.5, 0, 1)
             image = image.transpose((0, 2, 3, 1))
@@ -358,6 +326,9 @@
                 safety_checker_input = self.feature_extractor(
                     self.numpy_to_pil(image), return_tensors="np"
                 ).pixel_values.astype(image.dtype)
+
+                image, has_nsfw_concepts = self.safety_checker(clip_input=safety_checker_input, images=image)
+
                 # There will throw an error if use safety_checker batchsize>1
                 images, has_nsfw_concept = [], []
                 for i in range(image.shape[0]):
@@ -369,29 +340,6 @@
                 image = np.concatenate(images)
             else:
                 has_nsfw_concept = None
-=======
-        image = np.clip(image / 2 + 0.5, 0, 1)
-        image = image.transpose((0, 2, 3, 1))
-
-        if self.safety_checker is not None:
-            safety_checker_input = self.feature_extractor(
-                self.numpy_to_pil(image), return_tensors="np"
-            ).pixel_values.astype(image.dtype)
-
-            image, has_nsfw_concepts = self.safety_checker(clip_input=safety_checker_input, images=image)
-
-            # There will throw an error if use safety_checker batchsize>1
-            images, has_nsfw_concept = [], []
-            for i in range(image.shape[0]):
-                image_i, has_nsfw_concept_i = self.safety_checker(
-                    clip_input=safety_checker_input[i : i + 1], images=image[i : i + 1]
-                )
-                images.append(image_i)
-                has_nsfw_concept.append(has_nsfw_concept_i[0])
-            image = np.concatenate(images)
-        else:
-            has_nsfw_concept = None
->>>>>>> ae368e42
 
         if output_type == "pil":
             with timer.child("numpy_to_pil"):
